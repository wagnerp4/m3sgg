--- conflicted
+++ resolved
@@ -33,13 +33,8 @@
 - OED
 - SceneLLM
 
-<<<<<<< HEAD
-We provide a [checkpoint-link] for the best performing SGG model to try with the streamlit app.
-Please put it under 'data/checkpoints/best_model.tar'. 
-=======
 We provide a [[checkpoint-link](https://drive.google.com/drive/folders/12yc-D4n3Ine7jWX2cDlBMX6zFl4s2yyt?usp=drive_link)] for the best performing SGG model to try with the streamlit app.
 Please put it under 'data/checkpoints/best_model.pth'. 
->>>>>>> 614a7c25
 If you want to try a different model to assess it's performance, follow the below training guide and
 place the checkpoint at 'data/checkpoints'.
 
